--- conflicted
+++ resolved
@@ -451,14 +451,11 @@
     tag_candidates = ["indices-latest", "index-latest", "latest"]
     asset_candidates = ["indices.zip", "persist.zip", "hq_index.zip", "prepared.zip"]
 
-<<<<<<< HEAD
     _idx("step_set", 1, "run", "릴리스 복원 준비")
     _idx("log", f"릴리스 복원 시도: {owner}/{repo} tags={tag_candidates} assets={asset_candidates}")
 
     # ---- 최신 조회 + 복원 --------------------------------------------------------------
-=======
-    stored_meta = _safe_load_meta(p)
->>>>>>> 7bd25530
+
     remote_tag: Optional[str] = None
     remote_release_id: Optional[int] = None
     try:
@@ -918,78 +915,8 @@
 
     ss["last_q"] = question
     ss["inpane_q"] = ""
-<<<<<<< HEAD
+
 # ================================= [18] chat panel — END ==============================
-
-=======
-# =============================== [18] chat panel — END ==============================
-# app.py — add this helper near [17] chat styles or just above [19]
-
-def _render_stepper(*, force: bool = False) -> None:
-    """제목 아래에 들어갈 '3점' 미니 스텝퍼 (학생 전용 기본)."""
-    if st is None:
-        return
-    try:
-        mod = importlib.import_module("src.services.index_state")
-        getattr(mod, "ensure_index_state", lambda *_a, **_k: None)()
-    except Exception:
-        pass
-
-    ss = st.session_state
-    steps = ss.get("_IDX_STEPS") or []
-    def _status(i: int) -> str:
-        try:
-            return str(steps[i - 1].get("status") or "wait")
-        except Exception:
-            return "wait"
-
-    # 세션 신호 기반 폴백(부팅 초기엔 아직 _IDX_STEPS가 없을 수 있음)
-    s = [_status(1), _status(2), _status(3)]
-    if all(x == "wait" for x in s):
-        inprog = bool(ss.get("_RESTORE_IN_PROGRESS"))
-        latest = bool(ss.get("_INDEX_IS_LATEST"))
-        local  = bool(ss.get("_INDEX_LOCAL_READY"))
-        s = [
-            "run" if inprog or not local else "ok",
-            "run" if inprog else ("ok" if latest else "wait"),
-            "ok"  if latest else "wait",
-        ]
-
-    colors = {"ok": "#16a34a", "run": "#f59e0b", "wait": "#93c5fd", "err": "#ef4444"}
-    def _dot(i: int) -> str:
-        c = colors.get(s[i], "#93c5fd")
-        pulse = "animation:pulseDot 1.8s infinite;" if s[i] in ("run", "ok") else ""
-        return f'<span class="stp-dot" style="background:{c};{pulse}"></span>'
-
-    css = """
-    <style>
-      .stp{display:flex;gap:10px;align-items:center;margin:6px 0 2px 0}
-      .stp-dot{width:8px;height:8px;border-radius:50%;display:inline-block;
-               box-shadow:0 0 0 0 rgba(0,0,0,.18)}
-      @keyframes pulseDot{
-         0%{box-shadow:0 0 0 0 rgba(0,0,0,0.18)}
-        70%{box-shadow:0 0 0 12px rgba(0,0,0,0)}
-       100%{box-shadow:0 0 0 0 rgba(0,0,0,0)}
-      }
-      .stp-label{font-weight:800;font-size:14px}
-      .stp-sep{width:26px;height:2px;background:#dbeafe;border-radius:2px}
-    </style>
-    """
-    html = (
-        f'<div class="stp">{_dot(0)}<span class="stp-label">릴리스 확인</span>'
-        f'<span class="stp-sep"></span>{_dot(1)}<span class="stp-label">복원</span>'
-        f'<span class="stp-sep"></span>{_dot(2)}<span class="stp-label">완료</span></div>'
-    )
-
-    ph = ss.get("_IDX_STEPPER_PH")
-    if ph is None and force:
-        ph = st.empty()
-        ss["_IDX_STEPPER_PH"] = ph
-    if ph is not None:
-        ph.markdown(css + html, unsafe_allow_html=True)
-    else:
-        st.markdown(css + html, unsafe_allow_html=True)
->>>>>>> 7bd25530
 
 # =============================== [19] body & main — START =============================
 
@@ -999,24 +926,6 @@
 
     ss = st.session_state
 
-<<<<<<< HEAD
-=======
-    # 진행표시(학생=스텝퍼만, 관리자=스텝퍼+로그) 결합 헬퍼
-    def _render_progress_area(force: bool = False) -> None:
-        try:
-            mod = importlib.import_module("src.services.index_state")
-            getattr(mod, "step_reset", lambda *_a, **_k: None)()
-            getattr(mod, "log", lambda *_a, **_k: None)("릴리스 확인 중...")
-
-            if _is_admin_view():
-                getattr(mod, "render_index_steps", lambda *_a, **_k: None)()
-            else:
-                getattr(mod, "render_stepper_safe", lambda *_a, **_k: None)(bool(force))
-        except Exception:
-            # 진행표시 실패는 치명적이지 않으니 조용히 무시
-            pass
-
->>>>>>> 7bd25530
     # 1) 부팅 2-Phase: (A) 헤더/스켈레톤 선렌더 → (B) 복원 → 재실행 1회
     boot_pending = not bool(ss.get("_boot_checked"))
     if boot_pending:
