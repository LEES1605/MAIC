--- conflicted
+++ resolved
@@ -511,7 +511,6 @@
     else:
         _idx("render_stepper_safe", True)
     _idx("log", "부팅: 인덱스 복원 준비 중...")
-<<<<<<< HEAD
 
     p = effective_persist_dir()
     cj = p / "chunks.jsonl"
@@ -535,31 +534,6 @@
             except Exception:
                 return False
 
-=======
-
-    p = effective_persist_dir()
-    cj = p / "chunks.jsonl"
-    rf = p / ".ready"
-
-    # --- 공용 판정기 로드(없으면 동일 로직 폴백) ---
-    try:
-        from src.core.readiness import is_ready_text, normalize_ready_file
-    except Exception:
-        def _norm(x: str | bytes | None) -> str:
-            if x is None:
-                return ""
-            if isinstance(x, bytes):
-                x = x.decode("utf-8", "ignore")
-            return x.replace("\ufeff", "").strip().lower()
-        def is_ready_text(x):  # type: ignore
-            return _norm(x) in {"ready", "ok", "true", "1", "on", "yes", "y", "green"}
-        def normalize_ready_file(_):  # type: ignore
-            try:
-                (p / ".ready").write_text("ready", encoding="utf-8"); return True
-            except Exception:
-                return False
-
->>>>>>> c5fb0c79
     # --- 로컬 준비 상태 계산 & 기록 ---
     _idx("step_set", 1, "run", "로컬 준비 상태 확인")
     ready_txt = ""
@@ -625,8 +599,6 @@
             return None
 
     stored_meta = _safe_load_meta(p)
-<<<<<<< HEAD
-
     remote_tag: Optional[str] = None
     remote_release_id: Optional[int] = None
     try:
@@ -675,57 +647,6 @@
     tag_candidates = ["indices-latest", "index-latest"] + dyn_tags + ["latest"]
     asset_candidates = ["indices.zip", "persist.zip", "hq_index.zip", "prepared.zip"]
 
-=======
-
-    remote_tag: Optional[str] = None
-    remote_release_id: Optional[int] = None
-    try:
-        latest_rel = gh.get_latest_release()
-        remote_tag = str(latest_rel.get("tag_name") or latest_rel.get("name") or "").strip() or None
-        raw_id = latest_rel.get("id")
-        try:
-            remote_release_id = int(raw_id)
-        except (TypeError, ValueError):
-            remote_release_id = None
-        _idx("log", f"원격 최신 릴리스 태그: {remote_tag or '없음'}")
-    except Exception:
-        remote_tag = None
-        remote_release_id = None
-        _idx("log", "원격 최신 릴리스 조회 실패", "warn")
-    finally:
-        try:
-            if "st" in globals() and st is not None:
-                st.session_state["_LATEST_RELEASE_TAG"] = remote_tag
-                st.session_state["_LATEST_RELEASE_ID"] = remote_release_id
-                if stored_meta is not None:
-                    st.session_state["_LAST_RESTORE_META"] = getattr(stored_meta, "to_dict", lambda: {})()
-        except Exception:
-            pass
-
-    # --- 일치/불일치 판정 ---
-    if local_ready and remote_tag and _safe_meta_matches(stored_meta, remote_tag):
-        _idx("log", "메타 일치: 복원 생략 (이미 최신)")
-        _idx("step_set", 2, "ok", "메타 일치")
-        try:
-            if "st" in globals() and st is not None:
-                st.session_state["_BOOT_RESTORE_DONE"] = True
-                st.session_state.setdefault("_PERSIST_DIR", p.resolve())
-                st.session_state["_INDEX_IS_LATEST"] = True
-        except Exception:
-            pass
-        return
-
-    # --- 최신 복원 강제 ---
-    try:
-        import datetime as _dt
-        this_year = _dt.datetime.utcnow().year
-        dyn_tags = [f"index-{y}-latest" for y in range(this_year, this_year - 5, -1)]
-    except Exception:
-        dyn_tags = []
-    tag_candidates = ["indices-latest", "index-latest"] + dyn_tags + ["latest"]
-    asset_candidates = ["indices.zip", "persist.zip", "hq_index.zip", "prepared.zip"]
-
->>>>>>> c5fb0c79
     _idx("step_set", 2, "run", "최신 인덱스 복원 중...")
     _idx("log", "릴리스 자산 다운로드/복원 시작...")
     try:
@@ -1227,12 +1148,9 @@
     def _render_progress_area(force: bool = False) -> None:
         try:
             mod = importlib.import_module("src.services.index_state")
-<<<<<<< HEAD
             getattr(mod, "step_reset", lambda *_a, **_k: None)()
             getattr(mod, "log", lambda *_a, **_k: None)("릴리스 확인 중...")
-            
-=======
->>>>>>> c5fb0c79
+
             if _is_admin_view():
                 getattr(mod, "render_index_steps", lambda *_a, **_k: None)()
             else:
