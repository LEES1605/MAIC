--- conflicted
+++ resolved
@@ -970,19 +970,12 @@
 
     ss = st.session_state
 
-<<<<<<< HEAD
+
     # 1) 부팅 2-Phase: (A) 헤더/스켈레톤 선렌더 → (B) 복원 → 재실행 1회
-=======
-    # 1) 부팅 2-Phase: (A) 헤더 우선 렌더 → (B) 복원 → 재실행
->>>>>>> a4a0705c
     boot_pending = not bool(ss.get("_boot_checked"))
     if boot_pending:
         # (A) 헤더 우선: 스테일 초록 방지 위해 세션키를 명시 초기화
         try:
-<<<<<<< HEAD
-=======
-            # 로컬 준비여부(노랑 판단) — 가능한 빠른 경로로 계산
->>>>>>> a4a0705c
             try:
                 local_ok = core_is_ready(effective_persist_dir())
             except Exception:
@@ -994,7 +987,6 @@
         except Exception:
             pass
 
-<<<<<<< HEAD
         # 헤더 먼저 렌더(노랑/주황을 즉시 노출)
         _header()
 
@@ -1010,14 +1002,6 @@
         # (B) 릴리스 복원 실행(동기) → 완료 후 1회 재실행
         try:
             _boot_auto_restore_index()  # 내부에서 step/log 갱신
-=======
-        # 헤더 먼저 렌더(노랑/주황을 사용자에게 즉시 노출)
-        _header()
-
-        # (B) 릴리스 복원 실행(동기) → 완료 후 1회 재실행
-        try:
-            _boot_auto_restore_index()  # 복원 성공 시 세션에 최신(True) 표기됨
->>>>>>> a4a0705c
             _boot_autoflow_hook()
         except Exception as e:
             _errlog(f"boot check failed: {e}", where="[render_body.boot]", exc=e)
@@ -1025,11 +1009,7 @@
             ss["_RESTORE_IN_PROGRESS"] = False
             ss["_boot_checked"] = True
 
-<<<<<<< HEAD
         # 헤더/진행표시 상태 업데이트를 위해 정확히 1회만 재실행
-=======
-        # 헤더 상태 업데이트를 위해 정확히 1회만 재실행
->>>>>>> a4a0705c
         try:
             _safe_rerun("boot_init", ttl=0.5)
         except Exception:
@@ -1115,8 +1095,4 @@
 
 if __name__ == "__main__":
     main()
-<<<<<<< HEAD
-# =============================== [19] body & main — END =============================
-=======
-# =============================== [19] body & main — END ===============================
->>>>>>> a4a0705c
+# =============================== [19] body & main — END =============================