--- conflicted
+++ resolved
@@ -369,7 +369,6 @@
         st.code(str(p), language="text")
 # ================================== [08] header — END =================================
 
-<<<<<<< HEAD
 # ============================== [09] student progress stepper — START ===================
 def _render_stepper(*, force: bool = False) -> None:
     """
@@ -377,19 +376,11 @@
     - src.services.index_state.render_stepper_safe()가 이 함수를 찾아 호출한다.
     - 진행률: ok=1.0, run=0.6, wait/err=0.0 가중 합을 총 스텝수로 나눠 환산.
     - 라벨: '진행 중' 스텝의 detail 또는 name.
-=======
-# =============================== [09] stepper(minimal, student) — START ===============
-def _render_stepper(*, force: bool = False) -> None:
-    """
-    학생 모드용 미니멀 진행바.
-    - 세션의 _IDX_STEPS를 읽어 퍼센트를 계산해 st.progress로 표시
-    - 최신 로그 1줄을 캡션으로 표시
->>>>>>> e2c99c6c
+
     """
     if st is None:
         return
     try:
-<<<<<<< HEAD
         from src.services.index_state import ensure_index_state  # 세션 컨테이너 보장
         ensure_index_state()
     except Exception:
@@ -424,48 +415,7 @@
         st.caption("인덱싱 단계 표시기(간이 모드)")
         st.progress(pct, text=text)
 # ============================== [09] student progress stepper — END =====================
-=======
-        mod = importlib.import_module("src.services.index_state")
-        getattr(mod, "ensure_index_state", lambda *_a, **_k: None)()
-    except Exception:
-        return
-
-    ph = st.session_state.get("_IDX_STEPPER_PH")
-    if ph is None and force:
-        ph = st.empty()
-        st.session_state["_IDX_STEPPER_PH"] = ph
-    if ph is None:
-        return
-
-    steps: List[Dict[str, Any]] = list(st.session_state.get("_IDX_STEPS") or [])
-    total = max(1, len(steps) or 5)  # 기본 5스텝 가정
-    done = sum(1 for s in steps if (s.get("status") == "ok"))
-    running = sum(1 for s in steps if (s.get("status") == "run"))
-    # ok=1.0, run=0.5 가중(오버슈팅 방지)
-    pct = int(((done + 0.5 * running) / float(total)) * 100.0)
-    pct = max(0, min(pct, 100))
-
-    logs: List[Dict[str, Any]] = list(st.session_state.get("_IDX_LOGS") or [])
-    last_msg = ""
-    if logs:
-        try:
-            last_msg = str(logs[-1].get("message") or "")
-        except Exception:
-            last_msg = ""
-    if not last_msg:
-        last_msg = "준비중..."
-
-    with ph.container():
-        try:
-            st.progress(pct, text=f"준비중... {pct}%")
-        except Exception:
-            st.progress(pct)
-            st.caption(f"준비중... {pct}%")
-        # 너무 많은 정보는 숨기고, 한 줄만
-        if last_msg:
-            st.caption(f"📘 {last_msg}")
-# =============================== [09] stepper(minimal, student) — END =================
->>>>>>> e2c99c6c
+
 
 # =============================== [10] auto-restore — START ============================
 def _boot_auto_restore_index() -> None:
@@ -500,11 +450,7 @@
         _idx("render_index_steps")   # 관리자: 스텝퍼+로그
     else:
         _idx("render_stepper_safe", True)  # 학생: 스텝퍼만
-<<<<<<< HEAD
     _idx("log", "부팅: 인덱스 복원 준비 중•••")  # 로그는 기록만(학생 화면엔 표시 안 됨)
-=======
-    _idx("log", "부팅: 인덱스 복원 준비 중...")  # 로그는 기록만(학생 화면엔 표시 안 됨)
->>>>>>> e2c99c6c
 
     p = effective_persist_dir()
     cj = p / "chunks.jsonl"
@@ -668,11 +614,7 @@
             clean_dest=True,
         )
 
-<<<<<<< HEAD
         _idx("step_set", 3, "run", "메타 저장/정리•••")
-=======
-        _idx("step_set", 3, "run", "메타 저장/정리...")
->>>>>>> e2c99c6c
         normalize_ready_file(p)
         saved_meta = _safe_save_meta(
             p,
@@ -1100,13 +1042,7 @@
     # 1) 부팅 2-Phase: (A) 헤더/스켈레톤 선렌더 → (B) 복원 → 재실행 1회
     boot_pending = not bool(ss.get("_boot_checked"))
     if boot_pending:
-<<<<<<< HEAD
         # (A) 헤더 우선: 스테일 초록 방지 위해 세션키를 명시 초기화
-=======
-
-        # (A) 헤더 우선: 세션키 명시 초기화
-
->>>>>>> e2c99c6c
         try:
             try:
                 local_ok = core_is_ready(effective_persist_dir())
@@ -1118,7 +1054,6 @@
         except Exception:
             pass
 
-<<<<<<< HEAD
         # 헤더 먼저 렌더(노랑/주황을 즉시 노출)
         _header()
 
@@ -1132,17 +1067,6 @@
                 getattr(mod, "render_index_steps", lambda *_a, **_k: None)()
             else:
                 # 학생: 미니 스텝퍼만 (진행바 포함)
-=======
-        _header()
-        # 진행표시: 학생/관리자 분리
-        try:
-            mod = importlib.import_module("src.services.index_state")
-            getattr(mod, "step_reset", lambda *_a, **_k: None)()
-            getattr(mod, "log", lambda *_a, **_k: None)("릴리스 확인 중...")
-            if _is_admin_view():
-                getattr(mod, "render_index_steps", lambda *_a, **_k: None)()
-            else:
->>>>>>> e2c99c6c
                 getattr(mod, "render_stepper_safe", lambda *_a, **_k: None)(True)
         except Exception:
             pass
@@ -1175,7 +1099,6 @@
     # 3) 헤더
     _header()
 
-<<<<<<< HEAD
     # 3.5) 학생 뷰에서 최신 전까지 미니 스텝퍼 계속 노출
     try:
         if not _is_admin_view():
@@ -1196,10 +1119,6 @@
         pass
 
     # 4) 관리자 패널 (외부 모듈 호출: src.ui.ops.indexing_panel)
-=======
-    # 4) 관리자 패널
-
->>>>>>> e2c99c6c
     if _is_admin_view():
         try:
             from src.ui.ops.indexing_panel import (
@@ -1232,10 +1151,6 @@
             pass
 
     # 5) 채팅 메시지 영역
-<<<<<<< HEAD
-=======
-
->>>>>>> e2c99c6c
     _inject_chat_styles_once()
     with st.container(key="chat_messages_container"):
         st.markdown('<div class="chatpane-messages" data-testid="chat-messages"><div class="messages">', unsafe_allow_html=True)
@@ -1246,10 +1161,6 @@
         st.markdown("</div></div>", unsafe_allow_html=True)
 
     # 6) 채팅 입력 폼
-<<<<<<< HEAD
-=======
-
->>>>>>> e2c99c6c
     with st.container(border=True, key="chat_input_container"):
         st.markdown('<div class="chatpane-input" data-testid="chat-input">', unsafe_allow_html=True)
         st.session_state["__mode"] = _render_mode_controls_pills() or st.session_state.get("__mode", "")
