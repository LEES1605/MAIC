--- conflicted
+++ resolved
@@ -1,26 +1,15 @@
-# ========================== [01] imports & defaults ==========================
 from __future__ import annotations
 
 import json
 import os
-<<<<<<< HEAD
 import importlib
 from typing import Any, Optional, Sequence, Tuple, Union
-=======
-from typing import Any, Optional, Sequence, Tuple
->>>>>>> fc7fd3f1
 
 # streamlit은 실행 환경에 없을 수도 있으므로 동적 임포트 + Any로 안전 처리
 try:
-<<<<<<< HEAD
     _st: Any = importlib.import_module("streamlit")  # type: ignore[assignment]
 except Exception:
     _st = None  # 실행환경에 없으면 None
-=======
-    import streamlit as _st  # 런타임에 없을 수 있음
-except Exception:
-    _st = None  # type: ignore[assignment] 금지 -> Any|None로 처리
->>>>>>> fc7fd3f1
 
 _DEFAULT_KEYS: Tuple[str, ...] = (
     "OPENAI_API_KEY",
@@ -46,10 +35,8 @@
     "MAIC_PERSIST_DIR",
 )
 
-# ============================ [02] public helpers =============================
 def get(name: str, default: Optional[str] = None) -> Optional[str]:
     """secrets → env 순서로 조회. dict/list면 JSON 문자열로 반환."""
-    # 1) streamlit secrets
     try:
         if _st is not None and hasattr(_st, "secrets"):
             secrets_obj: Any = getattr(_st, "secrets")
@@ -60,54 +47,28 @@
                 return json.dumps(val, ensure_ascii=False)
     except Exception:
         pass
-    # 2) env
     return os.getenv(name, default)
 
-
-<<<<<<< HEAD
 def promote_env(
     keys: Optional[Sequence[str]] = None,
     also_env: Union[bool, Sequence[str], None] = None,
 ) -> None:
     """
     필요 시 secrets 값을 환경변수로 승격.
-=======
-def promote_env(keys: Optional[Sequence[str]] = None) -> None:
-    """필요 시 secrets 값을 환경변수로 승격."""
-    klist = list(keys) if keys is not None else list(_DEFAULT_KEYS)
-    for k in klist:
-        if os.getenv(k):
-            continue
-        v = get(k, None)
-        if v is not None:
-            os.environ[k] = str(v)
-    # 서버 안정화 기본값
-    os.environ.setdefault("STREAMLIT_SERVER_FILE_WATCHER_TYPE", "none")
-    os.environ.setdefault("STREAMLIT_RUN_ON_SAVE", "false")
-    os.environ.setdefault("TOKENIZERS_PARALLELISM", "false")
-    os.environ.setdefault("STREAMLIT_SERVER_ENABLE_WEBSOCKET_COMPRESSION", "false")
->>>>>>> fc7fd3f1
 
     - keys: 승격을 시도할 키 목록(없으면 내부 기본셋 사용)
-    - also_env: True면 단순 무시(하위호환용 플래그), 시퀀스면 keys에 추가
+    - also_env: True면 단순 보존(하위호환 플래그), 시퀀스면 keys에 추가
     """
     base_keys = list(keys) if keys is not None else list(_DEFAULT_KEYS)
     if isinstance(also_env, (list, tuple)):
         base_keys.extend([str(k) for k in also_env])
 
-<<<<<<< HEAD
     for k in base_keys:
         if os.getenv(k):
             continue
         v = get(k, None)
         if v is not None:
             os.environ[k] = str(v)
-=======
-# ============================ [03] GH convenience =============================
-def token() -> str:
-    """GitHub 토큰 우선순위."""
-    return get("GH_TOKEN") or get("GITHUB_TOKEN") or ""
->>>>>>> fc7fd3f1
 
     # 서버 안정화 기본값
     os.environ.setdefault("STREAMLIT_SERVER_FILE_WATCHER_TYPE", "none")
@@ -115,16 +76,10 @@
     os.environ.setdefault("TOKENIZERS_PARALLELISM", "false")
     os.environ.setdefault("STREAMLIT_SERVER_ENABLE_WEBSOCKET_COMPRESSION", "false")
 
-<<<<<<< HEAD
-
-# ============================ [03] GH convenience =============================
 def token() -> str:
     """GitHub 토큰 우선순위."""
     return get("GH_TOKEN") or get("GITHUB_TOKEN") or ""
 
-
-=======
->>>>>>> fc7fd3f1
 def resolve_owner_repo() -> Tuple[str, str]:
     """GH 소유자/리포 결정."""
     owner = get("GH_OWNER") or ""
