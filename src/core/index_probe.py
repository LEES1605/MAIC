--- conflicted
+++ resolved
@@ -61,25 +61,12 @@
     @property
     def ok(self) -> bool:
         """True when persist dir has ready marker + valid chunks."""
-<<<<<<< HEAD
         if self.json_sample <= 0 or self.json_malformed > 0:
             return False
-=======
-        if not (self.ready_exists and self.chunks_exists and self.chunks_size > 0):
-            return False
-        if self.json_sample <= 0 or self.json_malformed > 0:
-            return False
->>>>>>> a974d95f
         try:
             return bool(is_persist_ready(self.persist))
         except Exception:
-<<<<<<< HEAD
             return False
-=======
-            txt = ""
-        return _is_ready_text(txt)
->>>>>>> a974d95f
-
 
 def probe_index_health(persist: Optional[Path] = None, sample_lines: int = 200) -> IndexHealth:
     """Lightweight health probe for a built index directory (SSOT-based).
