--- conflicted
+++ resolved
@@ -1,15 +1,5 @@
-# ===================== [01] module docstring — START =====================
+# ============================== [01] RAG LABELER — START ==============================
 """
-<<<<<<< HEAD
-Label constants & normalization (SSOT).
-
-- 표준 라벨: [문법책], [이유문법], [AI지식]
-- 별칭은 canon_label()로 항상 표준 라벨로 정규화한다.
-"""
-# ===================== [01] module docstring — END =======================
-
-# ========================= [02] imports & consts — START =================
-=======
 src.rag.label
 
 - search_hits: RAG(search.py) 인덱스를 캐시/지속화(get_or_build_index)로 확보하여 검색.
@@ -18,27 +8,13 @@
   * 그 외 .pdf 파일 → [문법책]
   * 히트가 없을 때만 → [AI지식]
 """
->>>>>>> 9a6b3aff
 from __future__ import annotations
 
-from typing import Final
+from pathlib import Path
+from typing import Any, Dict, Iterable, List, Optional
+import os
+import time
 
-<<<<<<< HEAD
-__all__ = ["BOOK_LABEL", "REASON_LABEL", "AI_LABEL", "canon_label"]
-
-BOOK_LABEL: Final = "[문법책]"
-REASON_LABEL: Final = "[이유문법]"
-AI_LABEL: Final = "[AI지식]"
-
-# 과거/외부 표기 alias → 표준 라벨
-_ALIASES: dict[str, str] = {
-    "[문법서적]": BOOK_LABEL,
-    "[문법책]": BOOK_LABEL,
-    "[이유문법]": REASON_LABEL,
-    "[AI지식]": AI_LABEL,
-}
-# ========================= [02] imports & consts — END ===================
-=======
 # SSOT: 라벨 상수 + 정규화
 from src.rag.labels import BOOK_LABEL, REASON_LABEL, AI_LABEL, canon_label
 
@@ -105,22 +81,14 @@
         and (now - _CACHED_AT) < _TTL_SECS
     ):
         return _CACHED_INDEX
->>>>>>> 9a6b3aff
 
+    idx: Optional[Dict[str, Any]] = None
+    try:
+        if callable(_get_or_build_index):
+            idx = _get_or_build_index(ds, use_cache=True)
+    except Exception:
+        idx = None
 
-<<<<<<< HEAD
-# ======================== [03] public: canon_label — START ===============
-def canon_label(label: str | None) -> str:
-    """
-    들어온 라벨을 표준 라벨로 정규화한다.
-    None/공백 → [AI지식] 폴백.
-    """
-    s = (label or "").strip()
-    if not s:
-        return AI_LABEL
-    return _ALIASES.get(s, s)
-# ======================== [03] public: canon_label — END =================
-=======
     _CACHED_INDEX = idx
     _CACHED_DIR = ds
     _CACHED_AT = now
@@ -204,5 +172,4 @@
 
     # 3) 나머지(히트 존재 시)는 문법 자료로 간주 → 문법책
     return canon_label(BOOK_LABEL)
-# =============================== [01] RAG LABELER — END ===============================
->>>>>>> 9a6b3aff
+# =============================== [01] RAG LABELER — END ===============================