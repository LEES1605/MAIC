--- conflicted
+++ resolved
@@ -95,10 +95,6 @@
 
     try:
         if go_admin:
-<<<<<<< HEAD
-=======
-            st.switch_page("src/ui/admin_prompts.py")
->>>>>>> a974d95f
             st.switch_page("pages/90_admin_prompt.py")
         if go_back:
             st.switch_page(back_page)
