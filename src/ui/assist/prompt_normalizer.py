--- conflicted
+++ resolved
@@ -13,7 +13,6 @@
 # ─────────────────────────────────────────────────────────────────────────────
 ELLIPSIS_UC = "\u2026"
 
-<<<<<<< HEAD
 # ===== [02] low-level helpers — START =====
 def _sanitize_ellipsis(text: str) -> str:
     # U+2026 → "..." 로 치환(검증/툴링 일관성)
@@ -112,27 +111,6 @@
 
 
 # ===== [03] LLM call — START =====
-=======
-def _sanitize_ellipsis(text: str) -> str:
-    """U+2026 → '...' 로 교체(빌드/CI 경고 회피)."""
-    return (text or "").replace(ELLIPSIS_UC, "...")
-
-def _as_str(x: Any) -> str:
-    if x is None:
-        return ""
-    if isinstance(x, (list, tuple)):
-        return "\n".join(str(t) for t in x if t is not None)
-    if isinstance(x, (dict,)):
-        try:
-            return yaml.safe_dump(x, allow_unicode=True, sort_keys=False)
-        except Exception:
-            return json.dumps(x, ensure_ascii=False)
-    return str(x)
-
-# ─────────────────────────────────────────────────────────────────────────────
-# LLM 호출 (필요 시)
-# ─────────────────────────────────────────────────────────────────────────────
->>>>>>> 0ff6bc8c
 def _post_openai(api_key: str, model: str, messages: list[dict], temperature: float) -> str:
     """단순 REST 호출(요청/의존도를 낮춤). 실패 시 예외 발생."""
     req: Any = importlib.import_module("requests")
@@ -146,7 +124,6 @@
     return str(content or "")
 
 def _build_prompt(grammar: str, sentence: str, passage: str) -> list[dict]:
-<<<<<<< HEAD
     # “엄격” 대신 “권장 스키마 + 실패 시 최소형”으로 완화
     sys = (
         "You are a Korean prompt normalizer.\n"
@@ -160,55 +137,16 @@
         "- Field synonyms allowed: system_instructions ≈ system.instructions ≈ system.\n"
         "- If unsure, output a **minimal skeleton** with empty strings and defaults.\n"
         "- Korean output only."
-=======
-    """
-    느슨한 출력 요구:
-      - YAML 또는 JSON 반환 허용
-      - 불필요한 추가 텍스트 금지(코드블록 선호)
-      - 일부 키가 빠져도 됨(우리가 보정)
-    """
-    sys = (
-        "당신은 한국어 프롬프트 정규화 도우미입니다.\n"
-        "- 한 모드당 '자연어 텍스트 한 덩어리'가 주어집니다.\n"
-        "- YAML 또는 JSON 중 하나로만 간단히 응답하세요. (코드블록 권장)\n"
-        "- 가능한 키: persona, system_instructions, guardrails, examples,\n"
-        "  citations_policy, routing_hints\n"
-        "- 키가 일부 빠져도 됩니다(소박하게). 길게 늘어놓지 마세요.\n"
-        "- 한국어 출력만 허용합니다.\n"
->>>>>>> 0ff6bc8c
+
     )
     user = (
         "입력(문법 한 덩어리):\n" + grammar.strip() + "\n\n"
         "입력(문장 한 덩어리):\n" + sentence.strip() + "\n\n"
         "입력(지문 한 덩어리):\n" + passage.strip() + "\n\n"
-<<<<<<< HEAD
         "위 3개 입력을 분석해 위 스키마(관대) 형태의 YAML을 생성해 주세요."
     )
     return [{"role": "system", "content": sys}, {"role": "user", "content": user}]
 # ===== [03] LLM call — END =====
-=======
-        "모드 키 이름은 grammar/sentence/passage로 사용해 주세요."
-    )
-    return [{"role": "system", "content": sys}, {"role": "user", "content": user}]
-
-# ─────────────────────────────────────────────────────────────────────────────
-# 파싱/자동보정 (Lenient Parse + Coerce)
-# ─────────────────────────────────────────────────────────────────────────────
-_CODEBLOCK_RE = re.compile(
-    r"```(?:\s*(yaml|yml|json))?\s*\n(.*?)\n```",
-    re.IGNORECASE | re.DOTALL,
-)
-
-def _extract_struct(text: str) -> Optional[Dict[str, Any]]:
-    """
-    텍스트에서 YAML/JSON 구조를 '느슨하게' 추출:
-    1) 코드블록 우선 탐색 → 형식 감안해 파싱
-    2) 실패 시 전체 텍스트를 YAML → JSON 순으로 시도
-    """
-    if not text:
-        return None
->>>>>>> 0ff6bc8c
-
     m = _CODEBLOCK_RE.search(text)
     cand = text
     flavor = None
@@ -228,175 +166,8 @@
         except Exception:
             pass
 
-<<<<<<< HEAD
+
 # ===== [04] public API — START =====
-=======
-    # 2) 힌트 없으면 YAML → JSON 순서
-    for parser in (lambda s: yaml.safe_load(s), lambda s: json.loads(s)):
-        try:
-            obj = parser(cand)
-            if isinstance(obj, dict):
-                return obj
-        except Exception:
-            continue
-
-    # 3) 마지막으로 전체 텍스트 파싱
-    for parser in (lambda s: yaml.safe_load(s), lambda s: json.loads(s)):
-        try:
-            obj = parser(text)
-            if isinstance(obj, dict):
-                return obj
-        except Exception:
-            continue
-    return None
-
-def _norm_mode_key(k: str) -> str:
-    """모드 키 동의어를 표준키로 변환."""
-    s = (k or "").strip().lower()
-    mapping = {
-        "문법": "grammar",
-        "문장": "sentence",
-        "지문": "passage",
-        "grammar": "grammar",
-        "sentence": "sentence",
-        "passage": "passage",
-    }
-    return mapping.get(s, s)
-
-def _pick_first(obj: Dict[str, Any], *keys: str) -> Any:
-    for k in keys:
-        if k in obj and obj[k] not in (None, ""):
-            return obj[k]
-    return None
-
-def _coerce_mode_block(raw: Any, *, default_text: str, mode: str) -> Dict[str, Any]:
-    """
-    모드 블록을 표준 형태로 보정.
-    - raw가 str/list이면 persona 또는 instructions로 승격
-    - dict면 동의어 필드 매핑
-    """
-    base_persona = _sanitize_ellipsis(_as_str(default_text)).strip()
-    base_instr = {
-        "grammar": "규칙→근거→예문→요약",
-        "sentence": "토큰화→구문(괄호규칙)→어감/의미분석",
-        "passage": "요지→예시/비유→주제→제목",
-    }.get(mode, "")
-
-    if raw is None:
-        raw = {}
-
-    if isinstance(raw, (str, list, tuple)):
-        # 사람이 통으로 써 넣은 한 덩어리 → persona에 담고, instructions는 기본값
-        persona = _sanitize_ellipsis(_as_str(raw)).strip() or base_persona
-        return {
-            "persona": persona,
-            "system_instructions": base_instr,
-            "guardrails": {"pii": True},
-            "examples": [],
-            "citations_policy": "[이유문법]/[문법서적]/[AI지식]",
-            "routing_hints": _default_routing(mode),
-        }
-
-    if not isinstance(raw, dict):
-        raw = {}
-
-    # 동의어 매핑
-    persona = _pick_first(raw, "persona", "tone", "style", "role")
-    instr = _pick_first(raw, "system_instructions", "system", "instructions", "rules", "steps", "guidelines")
-    guard = _pick_first(raw, "guardrails", "guard", "safety")
-    examples = _pick_first(raw, "examples", "shots", "few_shots")
-    routes = _pick_first(raw, "routing_hints", "routing")
-    citations = _pick_first(raw, "citations_policy", "citations", "sources", "출처정책")
-
-    # 타입 보정
-    persona = _sanitize_ellipsis(_as_str(persona or base_persona)).strip()
-    instr = _sanitize_ellipsis(_as_str(instr or base_instr)).strip()
-
-    if isinstance(guard, bool):
-        guard = {"pii": bool(guard)}
-    elif not isinstance(guard, dict):
-        guard = {"pii": True}
-
-    if not isinstance(examples, list):
-        examples = []
-
-    if not isinstance(routes, dict):
-        routes = {}
-    routes = _merge_routing_defaults(routes, mode)
-
-    citations = str(citations or "[이유문법]/[문법서적]/[AI지식]")
-
-    return {
-        "persona": persona,
-        "system_instructions": instr,
-        "guardrails": guard,
-        "examples": examples,
-        "citations_policy": citations,
-        "routing_hints": routes,
-    }
-
-def _default_routing(mode: str) -> Dict[str, Any]:
-    defaults = {
-        "grammar": {"model": "gpt-5-pro", "max_tokens": 800, "temperature": 0.2},
-        "sentence": {"model": "gemini-pro", "max_tokens": 700, "temperature": 0.3},
-        "passage": {"model": "gpt-5-pro", "max_tokens": 900, "temperature": 0.4},
-    }
-    return dict(defaults.get(mode, {"model": "gpt-5-pro"}))
-
-def _merge_routing_defaults(routes: Dict[str, Any], mode: str) -> Dict[str, Any]:
-    out = _default_routing(mode)
-    # 허용 키만 반영
-    for k in ("model", "temperature", "max_tokens", "provider"):
-        if k in routes:
-            out[k] = routes[k]
-    # 흔한 약칭/동의어
-    if "mdl" in routes and "model" not in out:
-        out["model"] = routes["mdl"]
-    if "temp" in routes and "temperature" not in out:
-        out["temperature"] = routes["temp"]
-    return out
-
-def _coerce_all(
-    raw: Dict[str, Any] | None,
-    *,
-    grammar_text: str,
-    sentence_text: str,
-    passage_text: str,
-) -> Dict[str, Any]:
-    """루트 객체 보정: modes 유무/키 동의어/모드별 보정."""
-    raw = raw or {}
-    # root가 바로 modes일 수도 있음
-    modes = raw.get("modes") if isinstance(raw, dict) else None
-    if not isinstance(modes, dict):
-        # 루트에 문법/문장/지문 키가 있을 수도
-        modes = {}
-        for k, v in (raw.items() if isinstance(raw, dict) else []):
-            nk = _norm_mode_key(k)
-            if nk in ("grammar", "sentence", "passage"):
-                modes[nk] = v
-
-    # 최종 데이터 골격
-    out: Dict[str, Any] = {"version": "auto", "modes": {}}
-
-    # 각 모드 채우기(없으면 기본+자연어 입력)
-    out["modes"]["grammar"] = _coerce_mode_block(
-        modes.get("grammar") if isinstance(modes, dict) else None,
-        default_text=grammar_text, mode="grammar",
-    )
-    out["modes"]["sentence"] = _coerce_mode_block(
-        modes.get("sentence") if isinstance(modes, dict) else None,
-        default_text=sentence_text, mode="sentence",
-    )
-    out["modes"]["passage"] = _coerce_mode_block(
-        modes.get("passage") if isinstance(modes, dict) else None,
-        default_text=passage_text, mode="passage",
-    )
-    return out
-
-# ─────────────────────────────────────────────────────────────────────────────
-# 공개 API
-# ─────────────────────────────────────────────────────────────────────────────
->>>>>>> 0ff6bc8c
 def normalize_to_yaml(
     *,
     grammar_text: str,
@@ -406,16 +177,10 @@
     openai_model: str = "gpt-4o-mini",
 ) -> str:
     """
-<<<<<<< HEAD
     자연어 3종(문법/문장/지문)을 받아 관대한 스키마로 정규화된 YAML을 반환.
     - 1) LLM 시도(관대 프롬프트) → 2) 코드펜스 제거 → 3) YAML/JSON 파싱
     - 4) 동의어/타입/누락 필드 보정(Repair) → 5) 덤프
     - 실패 시 최소 스켈레톤으로 폴백
-=======
-    세 모드 입력(각각 자연어 한 덩어리)을 받아 '느슨한 스키마'를 생성.
-    - LLM이 내놓은 YAML/JSON이 다소 틀려도 보정(coerce)하여 완전한 YAML을 반환
-    - LLM 호출 실패/이상 출력 시에는 기본 템플릿으로 폴백
->>>>>>> 0ff6bc8c
     """
     grammar_text = _sanitize_ellipsis(grammar_text)
     sentence_text = _sanitize_ellipsis(sentence_text)
@@ -426,7 +191,6 @@
     if openai_key:
         try:
             msgs = _build_prompt(grammar_text, sentence_text, passage_text)
-<<<<<<< HEAD
             out = _post_openai(openai_key, openai_model, msgs, temperature=0.2)
             yaml_text = _strip_code_fences(out).strip()
         except Exception:
@@ -489,21 +253,5 @@
 
     return yaml.safe_dump(obj, allow_unicode=True, sort_keys=False)
 # ===== [04] public API — END =====
-=======
-            raw_out = _post_openai(openai_key, openai_model, msgs, temperature=0.2)
-            obj = _extract_struct(raw_out.strip())
-        except Exception:
-            obj = None  # 그냥 폴백으로
-
-    # 2) 보정/완성
-    data = _coerce_all(
-        obj,
-        grammar_text=grammar_text,
-        sentence_text=sentence_text,
-        passage_text=passage_text,
-    )
-
-    # 3) 최종 YAML
-    return yaml.safe_dump(data, allow_unicode=True, sort_keys=False)
->>>>>>> 0ff6bc8c
+
 # ===== [01] FILE: src/ui/assist/prompt_normalizer.py — END =====