--- conflicted
+++ resolved
@@ -1,19 +1,10 @@
 # src/agents/responder.py
-<<<<<<< HEAD
 # ================================= [Answer Agent] ==============================
 from __future__ import annotations
 
 from typing import Dict, Iterator, Optional
 
 from src.agents._common import stream_llm  # 표준 파사드만 사용
-
-=======
-# ================================ Answer Stream ================================
-from __future__ import annotations
-
-from typing import Iterator, Optional, Dict
-from src.agents._common import stream_llm
->>>>>>> 5cba1a2a
 
 def _system_prompt(mode: str) -> str:
     hint = {
@@ -27,7 +18,6 @@
     )
 
 def answer_stream(
-<<<<<<< HEAD
     *,
     question: str,
     mode: str,
@@ -39,19 +29,4 @@
     """
     sys_p = _system_prompt(mode)
     # 최종 방출 단위를 읽기 좋게 하려면 split_fallback=True 유지
-    yield from stream_llm(system_prompt=sys_p, user_prompt=question, split_fallback=True)
-=======
-    *, question: str, mode: str, ctx: Optional[Dict[str, str]] = None
-) -> Iterator[str]:
-    """
-    주답변(피티쌤) 스트리밍 제너레이터.
-    - 공통 SSOT(stream_llm)만 호출하여 중복 제거
-    - split_fallback=True: 콜백 미지원 provider에서 문장단위로 의사 스트리밍
-    """
-    sys_p = _system_prompt(mode)
-    yield from stream_llm(
-        system_prompt=sys_p,
-        user_prompt=question,
-        split_fallback=True,
-    )
->>>>>>> 5cba1a2a
+    yield from stream_llm(system_prompt=sys_p, user_prompt=question, split_fallback=True)