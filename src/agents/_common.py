--- conflicted
+++ resolved
@@ -1,31 +1,14 @@
 # src/agents/_common.py
 # -----------------------------------------------------------------------------
-<<<<<<< HEAD
 # Agents common helpers (unified)
 # - 표준 스트리밍 API(stream_llm)와 공용 유틸만 제공
 # - responder/evaluator는 이 모듈만 의존
 # -----------------------------------------------------------------------------
 from __future__ import annotations
 
-=======
-# Agents common helpers (SSOT)
-# - 단일화 목적: responder.py / evaluator.py 의 모든 스트리밍/분절 보일러플레이트 제거
-# - 공개 API:
-#     _split_sentences(text) -> List[str]
-#     StreamState(buffer)
-#     _on_piece(state, piece, emit) -> None
-#     _runner(chunks, on_piece) -> None
-#     stream_llm(system_prompt=..., user_prompt=..., split_fallback=False) -> Iterator[str]
-# -----------------------------------------------------------------------------
-from __future__ import annotations
-
-from dataclasses import dataclass
-from typing import Callable, Iterable, Iterator, List, Optional, Dict, Any, Mapping
->>>>>>> 5cba1a2a
 import inspect
 import queue
 import re
-<<<<<<< HEAD
 from dataclasses import dataclass
 from queue import Empty, Queue
 from threading import Thread
@@ -36,15 +19,7 @@
     "_on_piece",
     "_runner",
     "StreamState",
-=======
-import threading
 
-__all__ = [
-    "_split_sentences",
-    "StreamState",
-    "_on_piece",
-    "_runner",
->>>>>>> 5cba1a2a
     "stream_llm",
 ]
 
@@ -94,18 +69,13 @@
     for c in chunks:
         on_piece(str(c))
 
-<<<<<<< HEAD
 # ---------------------------- provider plumbing -----------------------------
 def _build_io_kwargs(
-=======
-# --------------------------- providers adapter (SSOT) ------------------------
-def _build_kwargs_for_provider(
->>>>>>> 5cba1a2a
+
     params: Mapping[str, inspect.Parameter],
     *,
     system_prompt: str,
     user_prompt: str,
-<<<<<<< HEAD
 ) -> dict[str, Any]:
     """providers API 시그니처에 맞게 안전하게 kwargs 구성."""
     kw: dict[str, Any] = {}
@@ -126,39 +96,12 @@
         elif "system" in params:
             kw["system"] = system_prompt
     return kw
-=======
-) -> Dict[str, Any]:
-    """
-    provider 함수 시그니처(messages|prompt|user_prompt, system|system_prompt) 적응
-    """
-    kwargs: Dict[str, Any] = {}
-    if "messages" in params:
-        kwargs["messages"] = [
-            {"role": "system", "content": system_prompt},
-            {"role": "user", "content": user_prompt},
-        ]
-        return kwargs
-
-    # messages 미지원 → 각 단일 파라미터 조합 대응
-    if "prompt" in params:
-        kwargs["prompt"] = user_prompt
-    elif "user_prompt" in params:
-        kwargs["user_prompt"] = user_prompt
-
-    if "system_prompt" in params:
-        kwargs["system_prompt"] = system_prompt
-    elif "system" in params:
-        kwargs["system"] = system_prompt
-
-    return kwargs
->>>>>>> 5cba1a2a
 
 # ------------------------------ public facade -------------------------------
 def stream_llm(
     *,
     system_prompt: str,
     user_prompt: str,
-<<<<<<< HEAD
     split_fallback: bool = True,
 ) -> Iterator[str]:
     """
@@ -169,19 +112,6 @@
     """
     try:
         from src.llm import providers as prov  # type: ignore
-=======
-    split_fallback: bool = False,
-) -> Iterator[str]:
-    """
-    통합 스트리밍 제너레이터(SSOT).
-    우선순위:
-      1) providers.stream_text(messages|prompt…) 실스트리밍
-      2) providers.call_with_fallback(stream+callbacks) 콜백 스트리밍
-      3) call_with_fallback 반환 텍스트: split_fallback=True면 문장 분할, 아니면 한 번에 방출
-    """
-    try:
-        from src.llm import providers as prov  # 런타임 의존
->>>>>>> 5cba1a2a
     except Exception as e:  # pragma: no cover
         yield f"(오류) provider 로딩 실패: {type(e).__name__}: {e}"
         return
@@ -190,13 +120,7 @@
     st_fn = getattr(prov, "stream_text", None)
     if callable(st_fn):
         params = inspect.signature(st_fn).parameters
-<<<<<<< HEAD
         kwargs = _build_io_kwargs(params, system_prompt=system_prompt, user_prompt=user_prompt)
-=======
-        kwargs = _build_kwargs_for_provider(
-            params, system_prompt=system_prompt, user_prompt=user_prompt
-        )
->>>>>>> 5cba1a2a
         for piece in st_fn(**kwargs):
             yield str(piece or "")
         return
@@ -205,22 +129,12 @@
     call = getattr(prov, "call_with_fallback", None)
     if callable(call):
         params = inspect.signature(call).parameters
-<<<<<<< HEAD
+
         kwargs = _build_io_kwargs(params, system_prompt=system_prompt, user_prompt=user_prompt)
-=======
-        kwargs = _build_kwargs_for_provider(
-            params, system_prompt=system_prompt, user_prompt=user_prompt
-        )
->>>>>>> 5cba1a2a
-
         q: "queue.Queue[Optional[str]]" = queue.Queue()
 
-<<<<<<< HEAD
         # 지역 콜백(이름을 _on_piece로 하지 않음: 에이전트 파일 테스트와 혼동 방지)
         def _cb(t: Any) -> None:
-=======
-        def _enqueue(t: Any) -> None:
->>>>>>> 5cba1a2a
             try:
                 q.put(str(t or ""))
             except Exception:
@@ -235,11 +149,7 @@
             kwargs["stream"] = True
 
         if used_cb:
-<<<<<<< HEAD
             def _worker() -> None:
-=======
-            def _runner_thread() -> None:
->>>>>>> 5cba1a2a
                 try:
                     call(**kwargs)
                 except Exception as e:  # pragma: no cover
@@ -247,11 +157,7 @@
                 finally:
                     q.put(None)
 
-<<<<<<< HEAD
             th = Thread(target=_worker, daemon=True)
-=======
-            th = threading.Thread(target=_runner_thread, daemon=True)
->>>>>>> 5cba1a2a
             th.start()
 
             while True:
@@ -266,37 +172,21 @@
                 yield str(item or "")
             return
 
-<<<<<<< HEAD
         # 콜백 미지원 → 단발 호출
-=======
-        # 콜백 미지원 → 단발 텍스트
->>>>>>> 5cba1a2a
         try:
             res = call(**kwargs)
         except Exception as e:  # pragma: no cover
             yield f"(오류) {type(e).__name__}: {e}"
             return
-<<<<<<< HEAD
 
         if not txt:
             return
         if split_fallback:
             for seg in _split_sentences(txt):
                 yield seg
-=======
-        txt = res.get("text") if isinstance(res, dict) else str(res)
-        txt = str(txt or "")
-        if split_fallback:
-            for chunk in _split_sentences(txt):
-                yield chunk
->>>>>>> 5cba1a2a
         else:
             yield txt
         return
 
-<<<<<<< HEAD
     # 3) 어떤 provider도 없으면 메시지
-=======
-    # 3) 어떠한 provider도 사용 불가
->>>>>>> 5cba1a2a
     yield "(오류) LLM 어댑터를 찾을 수 없어요."