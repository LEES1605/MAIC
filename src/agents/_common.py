# src/agents/_common.py
# -----------------------------------------------------------------------------
<<<<<<< HEAD
# Agents common helpers (SSOT)
# - 목적: responder.py / evaluator.py 가 공통 스트리밍/분할 로직을 공유
# - 공개 API: _split_sentences, _on_piece, _runner, StreamState, stream_llm
=======
# Agents common helpers: sentence split, streaming state, and LLM streaming.
# - 유지: _split_sentences, StreamState, _on_piece, _runner
# - 추가: stream_llm(system_prompt, user_text|user_prompt, split_fallback)
>>>>>>> c4fab2bb
# -----------------------------------------------------------------------------
from __future__ import annotations

import inspect
import re
from dataclasses import dataclass
from queue import Empty, Queue
from threading import Thread
<<<<<<< HEAD
from typing import Any, Callable, Iterable, Iterator, List, Mapping, Optional

=======
from typing import Any, Callable, Dict, Iterable, Iterator, List, Mapping, Optional
>>>>>>> c4fab2bb

__all__ = [
    "_split_sentences",
    "_on_piece",
    "_runner",
    "StreamState",
    "stream_llm",
]


# -------------------------- sentence segmentation ---------------------------
_SENT_SEP = re.compile(
    r"(?<=[\.\?!。？！…])\s+|"  # 일반 문장부호 + 공백
    r"(?<=\n)\s*|"              # 줄바꿈
    r"(?<=[;:])\s+"             # 세미콜론/콜론
)


def _split_sentences(text: str) -> List[str]:
    """
    간단·견고한 문장 분리기.
    - 한국어/영어 혼합 입력에서도 작동
    - 공백 정리 및 빈 토큰 제거
    """
    if not isinstance(text, str) or not text.strip():
        return []
    raw = re.sub(r"\s+", " ", text.strip())
    parts = [p.strip() for p in _SENT_SEP.split(raw)]
    return [p for p in parts if p]


# ---------------------------- streaming helpers -----------------------------
@dataclass
class StreamState:
    """스트리밍 누적 버퍼 상태."""
    buffer: str = ""


<<<<<<< HEAD
def _on_piece(
    state: StreamState,
    piece: Optional[str],
    emit: Callable[[str], None],
) -> None:
=======
def _on_piece(state: StreamState, piece: Optional[str], emit: Callable[[str], None]) -> None:
>>>>>>> c4fab2bb
    """
    조각(piece)을 누적하고 emitter로 전달.
    - piece가 None/공백이면 무시
    """
    if not piece:
        return
    state.buffer += str(piece)
    emit(str(piece))



def _runner(chunks: Iterable[str], on_piece: Callable[[str], None]) -> None:
    """
    제너레이터/이터러블에서 조각을 꺼내 콜백(on_piece)에 전달.
<<<<<<< HEAD
    - pieces가 문자열이 아닐 수도 있어 str() 강제
=======
>>>>>>> c4fab2bb
    - StopIteration 이외 예외는 상위에서 처리
    """
    for c in chunks:
        on_piece(str(c))


<<<<<<< HEAD
# ---------------------------- provider adapter ------------------------------
=======
# --------------------------- providers I/O helpers --------------------------
>>>>>>> c4fab2bb
def _build_io_kwargs(
    params: Mapping[str, inspect.Parameter],
    *,
    system_prompt: str,
    user_text: str,
<<<<<<< HEAD
) -> dict:
    """
    providers API 각 시그니처(messages/prompt/user_prompt/system/...)에 맞춰
    안전하게 kwargs를 생성한다.
    """
    kwargs: dict = {}
=======
) -> Dict[str, Any]:
    """providers API 시그니처(messages/prompt/user_prompt/system/...) 정합 생성."""
    kwargs: Dict[str, Any] = {}
>>>>>>> c4fab2bb
    if "messages" in params:
        kwargs["messages"] = [
            {"role": "system", "content": system_prompt},
            {"role": "user", "content": user_text},
        ]
<<<<<<< HEAD
        return kwargs

    # 메시지 미지원 → 단일 프롬프트 조합
    if "prompt" in params:
        # 일부 공급자는 system/user를 합친 prompt를 기대
        kwargs["prompt"] = f"{system_prompt}\n\n{user_text}"
    elif "user_prompt" in params:
        kwargs["user_prompt"] = user_text

    # 시스템 프롬프트 채널
    if "system_prompt" in params:
        kwargs["system_prompt"] = system_prompt
    elif "system" in params:
        kwargs["system"] = system_prompt

    return kwargs


# ------------------------------- public API ---------------------------------
def stream_llm(
    *,
    system_prompt: str,
    user_input: str,
    split_fallback: bool = False,
) -> Iterator[str]:
    """
    LLM 스트리밍 통합 제너레이터.
    우선순위
      1) providers.stream_text(...)     → 직접 스트리밍
      2) providers.call_with_fallback(...) + 콜백 → 의사 스트리밍
      3) (2) 콜백 미지원 → 단발 호출 결과를 스트림처럼 분할/방출
    """
    # 1) provider 모듈 안전 로드
    try:
        from src.llm import providers as prov  # type: ignore
=======
    else:
        if "prompt" in params:
            kwargs["prompt"] = user_text
        elif "user_prompt" in params:
            kwargs["user_prompt"] = user_text
        if "system_prompt" in params:
            kwargs["system_prompt"] = system_prompt
        elif "system" in params:
            kwargs["system"] = system_prompt
    return kwargs


# ------------------------------ public streaming ----------------------------
def stream_llm(
    *,
    system_prompt: str,
    user_text: Optional[str] = None,
    user_prompt: Optional[str] = None,
    split_fallback: bool = False,
) -> Iterator[str]:
    """
    LLM 스트리밍 공용 진입점.
    - 우선: providers.stream_text(...)
    - 차선: providers.call_with_fallback(stream+callbacks)
    - 폴백: 단발 호출 결과를 문장 단위(split_fallback=True)로 분할
    """
    # alias: user_prompt → user_text
    text = (user_text if user_text is not None else user_prompt) or ""

    try:
        # 동적 import로 mypy와 런타임 안정성 모두 확보
        from src.llm import providers as prov
>>>>>>> c4fab2bb
    except Exception as e:  # pragma: no cover
        yield f"(오류) provider 로딩 실패: {type(e).__name__}: {e}"
        return

<<<<<<< HEAD
    # 2) stream_text 우선
    stream_fn = getattr(prov, "stream_text", None)
    if callable(stream_fn):
        params = inspect.signature(stream_fn).parameters
        kwargs = _build_io_kwargs(
            params,
            system_prompt=system_prompt,
            user_text=user_input,
        )
        try:
            for piece in stream_fn(**kwargs):
                yield str(piece or "")
            return
        except Exception as e:  # pragma: no cover
            yield f"(오류) {type(e).__name__}: {e}"
            return
=======
    # 1) stream_text
    st_fn = getattr(prov, "stream_text", None)
    if callable(st_fn):
        params = inspect.signature(st_fn).parameters
        kwargs = _build_io_kwargs(params, system_prompt=system_prompt, user_text=text)
        for piece in st_fn(**kwargs):
            yield str(piece or "")
        return
>>>>>>> c4fab2bb

    # 3) call_with_fallback 시도(콜백 기반 스트리밍)
    call = getattr(prov, "call_with_fallback", None)
    if callable(call):
        params = inspect.signature(call).parameters
<<<<<<< HEAD
        kwargs = _build_io_kwargs(
            params,
            system_prompt=system_prompt,
            user_text=user_input,
        )
=======
        kwargs = _build_io_kwargs(params, system_prompt=system_prompt, user_text=text)
>>>>>>> c4fab2bb

        q: "Queue[Optional[str]]" = Queue()

        def _enqueue(t: Any) -> None:
            try:
                q.put(str(t or ""))
            except Exception:
                # 큐가 닫혔거나 기타 오류는 조용히 무시
                pass

        used_cb = False
        for name in ("on_delta", "on_token", "yield_text"):
            if name in params:
                kwargs[name] = _enqueue
                used_cb = True
        if "stream" in params:
            kwargs["stream"] = True

        if used_cb:
<<<<<<< HEAD
            def _target() -> None:
=======
            def _runner_call() -> None:
>>>>>>> c4fab2bb
                try:
                    call(**kwargs)
                except Exception as e:  # pragma: no cover
                    q.put(f"(오류) {type(e).__name__}: {e}")
                finally:
                    q.put(None)

<<<<<<< HEAD
            th = Thread(target=_target, daemon=True)
=======
            th = Thread(target=_runner_call, daemon=True)
>>>>>>> c4fab2bb
            th.start()

            while True:
                try:
                    item = q.get(timeout=0.1)
                except Empty:
                    if not th.is_alive() and q.empty():
                        break
                    continue
                if item is None:
                    break
                yield str(item or "")
            return

        # 콜백 미지원 → 단발 호출
        try:
            res = call(**kwargs)
        except Exception as e:  # pragma: no cover
            yield f"(오류) {type(e).__name__}: {e}"
            return

<<<<<<< HEAD
        text = res.get("text") if isinstance(res, dict) else str(res)
        if not text:
            return

        if split_fallback:
            for seg in _split_sentences(text):
=======
        txt = res.get("text") if isinstance(res, dict) else str(res)
        if not txt:
            return

        if split_fallback:
            for seg in _split_sentences(txt):
>>>>>>> c4fab2bb
                yield seg
        else:
            yield text
        return

<<<<<<< HEAD
    # 4) 어떤 provider도 없으면 메시지
=======
    # 3) 어떤 provider도 없으면 메시지
>>>>>>> c4fab2bb
    yield "(오류) LLM 어댑터를 찾을 수 없어요."<|MERGE_RESOLUTION|>--- conflicted
+++ resolved
@@ -1,14 +1,8 @@
 # src/agents/_common.py
 # -----------------------------------------------------------------------------
-<<<<<<< HEAD
 # Agents common helpers (SSOT)
 # - 목적: responder.py / evaluator.py 가 공통 스트리밍/분할 로직을 공유
 # - 공개 API: _split_sentences, _on_piece, _runner, StreamState, stream_llm
-=======
-# Agents common helpers: sentence split, streaming state, and LLM streaming.
-# - 유지: _split_sentences, StreamState, _on_piece, _runner
-# - 추가: stream_llm(system_prompt, user_text|user_prompt, split_fallback)
->>>>>>> c4fab2bb
 # -----------------------------------------------------------------------------
 from __future__ import annotations
 
@@ -17,12 +11,9 @@
 from dataclasses import dataclass
 from queue import Empty, Queue
 from threading import Thread
-<<<<<<< HEAD
 from typing import Any, Callable, Iterable, Iterator, List, Mapping, Optional
 
-=======
-from typing import Any, Callable, Dict, Iterable, Iterator, List, Mapping, Optional
->>>>>>> c4fab2bb
+
 
 __all__ = [
     "_split_sentences",
@@ -61,15 +52,11 @@
     buffer: str = ""
 
 
-<<<<<<< HEAD
 def _on_piece(
     state: StreamState,
     piece: Optional[str],
     emit: Callable[[str], None],
 ) -> None:
-=======
-def _on_piece(state: StreamState, piece: Optional[str], emit: Callable[[str], None]) -> None:
->>>>>>> c4fab2bb
     """
     조각(piece)을 누적하고 emitter로 전달.
     - piece가 None/공백이면 무시
@@ -84,44 +71,30 @@
 def _runner(chunks: Iterable[str], on_piece: Callable[[str], None]) -> None:
     """
     제너레이터/이터러블에서 조각을 꺼내 콜백(on_piece)에 전달.
-<<<<<<< HEAD
     - pieces가 문자열이 아닐 수도 있어 str() 강제
-=======
->>>>>>> c4fab2bb
     - StopIteration 이외 예외는 상위에서 처리
     """
     for c in chunks:
         on_piece(str(c))
 
-
-<<<<<<< HEAD
 # ---------------------------- provider adapter ------------------------------
-=======
-# --------------------------- providers I/O helpers --------------------------
->>>>>>> c4fab2bb
 def _build_io_kwargs(
     params: Mapping[str, inspect.Parameter],
     *,
     system_prompt: str,
     user_text: str,
-<<<<<<< HEAD
 ) -> dict:
     """
     providers API 각 시그니처(messages/prompt/user_prompt/system/...)에 맞춰
     안전하게 kwargs를 생성한다.
     """
     kwargs: dict = {}
-=======
-) -> Dict[str, Any]:
-    """providers API 시그니처(messages/prompt/user_prompt/system/...) 정합 생성."""
-    kwargs: Dict[str, Any] = {}
->>>>>>> c4fab2bb
+
     if "messages" in params:
         kwargs["messages"] = [
             {"role": "system", "content": system_prompt},
             {"role": "user", "content": user_text},
         ]
-<<<<<<< HEAD
         return kwargs
 
     # 메시지 미지원 → 단일 프롬프트 조합
@@ -157,45 +130,10 @@
     # 1) provider 모듈 안전 로드
     try:
         from src.llm import providers as prov  # type: ignore
-=======
-    else:
-        if "prompt" in params:
-            kwargs["prompt"] = user_text
-        elif "user_prompt" in params:
-            kwargs["user_prompt"] = user_text
-        if "system_prompt" in params:
-            kwargs["system_prompt"] = system_prompt
-        elif "system" in params:
-            kwargs["system"] = system_prompt
-    return kwargs
-
-
-# ------------------------------ public streaming ----------------------------
-def stream_llm(
-    *,
-    system_prompt: str,
-    user_text: Optional[str] = None,
-    user_prompt: Optional[str] = None,
-    split_fallback: bool = False,
-) -> Iterator[str]:
-    """
-    LLM 스트리밍 공용 진입점.
-    - 우선: providers.stream_text(...)
-    - 차선: providers.call_with_fallback(stream+callbacks)
-    - 폴백: 단발 호출 결과를 문장 단위(split_fallback=True)로 분할
-    """
-    # alias: user_prompt → user_text
-    text = (user_text if user_text is not None else user_prompt) or ""
-
-    try:
-        # 동적 import로 mypy와 런타임 안정성 모두 확보
-        from src.llm import providers as prov
->>>>>>> c4fab2bb
     except Exception as e:  # pragma: no cover
         yield f"(오류) provider 로딩 실패: {type(e).__name__}: {e}"
         return
 
-<<<<<<< HEAD
     # 2) stream_text 우선
     stream_fn = getattr(prov, "stream_text", None)
     if callable(stream_fn):
@@ -212,31 +150,15 @@
         except Exception as e:  # pragma: no cover
             yield f"(오류) {type(e).__name__}: {e}"
             return
-=======
-    # 1) stream_text
-    st_fn = getattr(prov, "stream_text", None)
-    if callable(st_fn):
-        params = inspect.signature(st_fn).parameters
-        kwargs = _build_io_kwargs(params, system_prompt=system_prompt, user_text=text)
-        for piece in st_fn(**kwargs):
-            yield str(piece or "")
-        return
->>>>>>> c4fab2bb
-
     # 3) call_with_fallback 시도(콜백 기반 스트리밍)
     call = getattr(prov, "call_with_fallback", None)
     if callable(call):
         params = inspect.signature(call).parameters
-<<<<<<< HEAD
         kwargs = _build_io_kwargs(
             params,
             system_prompt=system_prompt,
             user_text=user_input,
         )
-=======
-        kwargs = _build_io_kwargs(params, system_prompt=system_prompt, user_text=text)
->>>>>>> c4fab2bb
-
         q: "Queue[Optional[str]]" = Queue()
 
         def _enqueue(t: Any) -> None:
@@ -255,11 +177,7 @@
             kwargs["stream"] = True
 
         if used_cb:
-<<<<<<< HEAD
             def _target() -> None:
-=======
-            def _runner_call() -> None:
->>>>>>> c4fab2bb
                 try:
                     call(**kwargs)
                 except Exception as e:  # pragma: no cover
@@ -267,11 +185,7 @@
                 finally:
                     q.put(None)
 
-<<<<<<< HEAD
             th = Thread(target=_target, daemon=True)
-=======
-            th = Thread(target=_runner_call, daemon=True)
->>>>>>> c4fab2bb
             th.start()
 
             while True:
@@ -292,30 +206,16 @@
         except Exception as e:  # pragma: no cover
             yield f"(오류) {type(e).__name__}: {e}"
             return
-
-<<<<<<< HEAD
         text = res.get("text") if isinstance(res, dict) else str(res)
         if not text:
             return
 
         if split_fallback:
             for seg in _split_sentences(text):
-=======
-        txt = res.get("text") if isinstance(res, dict) else str(res)
-        if not txt:
-            return
-
-        if split_fallback:
-            for seg in _split_sentences(txt):
->>>>>>> c4fab2bb
                 yield seg
         else:
             yield text
         return
 
-<<<<<<< HEAD
     # 4) 어떤 provider도 없으면 메시지
-=======
-    # 3) 어떤 provider도 없으면 메시지
->>>>>>> c4fab2bb
     yield "(오류) LLM 어댑터를 찾을 수 없어요."