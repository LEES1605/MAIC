--- conflicted
+++ resolved
@@ -1,5 +1,4 @@
 # src/agents/evaluator.py
-<<<<<<< HEAD
 # ============================== [Co-Teacher] ==================================
 """
 Co-teacher(미나쌤) — '비평'이 아니라 '보완' 설명을 스트리밍으로 제공합니다.
@@ -10,14 +9,6 @@
 from typing import Any, Dict, Iterator, Optional
 
 from src.agents._common import stream_llm  # 공용 파사드
-
-=======
-# ============================ Co-Teacher Evaluator ============================
-from __future__ import annotations
-
-from typing import Dict, Iterator, Optional
-from src.agents._common import stream_llm
->>>>>>> 5cba1a2a
 
 def _system_prompt(mode: str) -> str:
     mode_hint = {
@@ -60,15 +51,10 @@
     ctx: Optional[Dict[str, str]] = None,
 ) -> Iterator[str]:
     """
-<<<<<<< HEAD
+
     미나쌤 보완 스트림(공용 파사드 사용).
     - provider가 스트리밍을 지원하면 토막 단위로 yield
     - 아니면 최종 텍스트를 문장 단위로 분할 후 여러 번 yield
-=======
-    보완 설명(미나쌤) 스트림.
-    - 공통 SSOT(stream_llm)만 호출하여 중복 제거
-    - split_fallback=True: 콜백 미지원 provider에서 문장단위로 의사 스트리밍
->>>>>>> 5cba1a2a
     """
     if not answer and ctx and isinstance(ctx, dict):
         maybe = ctx.get("answer")
@@ -77,12 +63,4 @@
 
     sys_p = _system_prompt(mode)
     usr_p = _user_prompt(question, answer)
-<<<<<<< HEAD
-    yield from stream_llm(system_prompt=sys_p, user_prompt=usr_p, split_fallback=True)
-=======
-    yield from stream_llm(
-        system_prompt=sys_p,
-        user_prompt=usr_p,
-        split_fallback=True,
-    )
->>>>>>> 5cba1a2a
+    yield from stream_llm(system_prompt=sys_p, user_prompt=usr_p, split_fallback=True)