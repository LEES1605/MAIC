--- conflicted
+++ resolved
@@ -1,4 +1,4 @@
-# ======================= [01] imports & constants — START =======================
+# ======================= [01] imports & constants ============================
 from __future__ import annotations
 
 import argparse
@@ -6,129 +6,81 @@
 import fnmatch
 import json
 import os
-import sys
 from dataclasses import dataclass
 from pathlib import Path
-from typing import Dict, Iterable, Iterator, List, Optional, Sequence, Tuple
-
-# Py3.11+: tomllib / Py3.10: tomli / 둘 다 없으면 None
-try:
-    import tomllib  # type: ignore[unused-ignore]  # Py3.11+
-except ModuleNotFoundError:  # pragma: no cover
-    try:
-        import tomli as tomllib  # type: ignore
-    except ModuleNotFoundError:  # 마지막 폴백
-        tomllib = None  # type: ignore[assignment]
-
-EXCLUDE_DIRS: Tuple[str, ...] = (
-    ".git",
-    ".github",
-    ".mypy_cache",
-    ".ruff_cache",
-    "__pycache__",
-    ".venv",
-    "venv",
-    "node_modules",
-    ".pytest_cache",
+from typing import (
+    Any,
+    Dict,
+    Iterable,
+    Iterator,
+    List,
+    Optional,
+    Sequence,
+    Tuple,
 )
 
-EXCLUDE_FILES: Tuple[str, ...] = (
-    ".DS_Store",
-    "*.zip",
-    "*.bin",
-    "*.lock",
+# tomllib: 3.11+ 표준 / 3.10 이하는 tomli 사용
+try:  # pragma: no cover - 환경별 로딩 분기
+    import tomllib  # type: ignore[attr-defined]
+except Exception:  # 3.10
+    import tomli as tomllib  # type: ignore[no-redef]
+
+# 기본 상수
+DEFAULT_MAX_DEPTH = 3
+DEFAULT_REPORTS = ("stale", "sizes", "orphans")
+DEFAULT_STALE_DAYS = 45
+DEFAULT_TOPN_SIZES = 20
+DEFAULT_EXCLUDES = (
+    ".git/**",
+    ".venv/**",
+    "venv/**",
+    "__pycache__/**",
+    "node_modules/**",
+    "docs/_gpt/**",
 )
-
-# 파일/디렉터리 제외 글롭을 fnmatch 기준으로 정규화
-DEFAULT_EXCLUDES: Tuple[str, ...] = EXCLUDE_FILES + tuple(f"*/{d}/*" for d in EXCLUDE_DIRS)
-
-DEFAULT_MAX_DEPTH = 4
-DEFAULT_STALE_DAYS = 120
-DEFAULT_TOPN_SIZES = 20
-DEFAULT_REPORTS: Tuple[str, ...] = ("stale", "sizes", "orphans")
-
-DOC_ROOTS: Tuple[str, ...] = ("docs", "docs/_gpt")
-# ======================= [01] imports & constants — END =========================
-
-
-# ======================= [02] CLI Compat Shim — START ==========================
-def _apply_out_dir_shim(argv: List[str]) -> List[str]:
-    """Translate '--out-dir D' to '--out-tree D/TREE.md --out-inv D/INVENTORY.json'."""
-    if "--out-dir" not in argv:
-        return argv
-    try:
-        i = argv.index("--out-dir")
-        out_dir = argv[i + 1]
-    except Exception:
-        # 인자가 비정상이면 argparse에게 맡긴다.
-        return argv
-    base = Path(out_dir)
-    newv = argv[:i] + argv[i + 2 :]
-    newv += ["--out-tree", str(base / "TREE.md")]
-    newv += ["--out-inv", str(base / "INVENTORY.json")]
-    return newv
-
-
-# argparse가 실행되기 전에 argv를 변환
-try:
-    sys.argv = _apply_out_dir_shim(list(sys.argv))
-except Exception:
-    pass
-# ======================= [02] CLI Compat Shim — END ============================
-
-
-# ======================= [03] data models — START ==============================
-@dataclass
+# 문서/소스 루트(고아 파일 탐지용)
+DOC_ROOTS = ("docs/", "src/")
+
+
+# ======================= [02] dataclass & config =============================
+@dataclass(frozen=True)
 class FileInfo:
     path: Path
     size: int
     mtime: float
 
     @property
-    def ext(self) -> str:
-        return self.path.suffix.lower()
-
-    @property
     def mtime_dt(self) -> dt.datetime:
         return dt.datetime.fromtimestamp(self.mtime)
 
 
-@dataclass
+@dataclass(frozen=True)
 class ScanConfig:
     root: Path
-    excludes: Tuple[str, ...]
-    max_depth: int
-    sort: str  # "name" | "size" | "mtime"
-    reports: Tuple[str, ...]
-    stale_days: int
-    topn_sizes: int
-    out_tree: Path
-    out_inv: Path
-    snapshot: Optional[Path]
-# ======================= [03] data models — END ================================
-
-
-# ======================= [04] loaders & walkers — START ========================
-def _load_toml(path: Path) -> Dict:
-    """Load TOML on both 3.11+(tomllib) and 3.10(tomli). Return {} on failure."""
+    max_depth: int = DEFAULT_MAX_DEPTH
+    exclude: Tuple[str, ...] = tuple(DEFAULT_EXCLUDES)
+    sort: str = "name"  # name | size | mtime
+    reports: Tuple[str, ...] = tuple(DEFAULT_REPORTS)
+    stale_days: int = DEFAULT_STALE_DAYS
+    topn_sizes: int = DEFAULT_TOPN_SIZES
+    out_tree: Path = Path("docs/_gpt/TREE.md")
+    out_inv: Path = Path("docs/_gpt/INVENTORY.json")
+
+
+# ======================= [03] loaders & walkers ==============================
+def _load_toml(path: Path) -> Dict[str, Any]:
+    """3.11+ tomllib / 3.10 tomli 양쪽 지원. 실패 시 {}."""
     try:
-        if tomllib is None:
-            return {}
         if not path.exists() or path.stat().st_size == 0:
             return {}
         with path.open("rb") as f:
             return tomllib.load(f)  # type: ignore[misc]
     except Exception:
         return {}
-<<<<<<< HEAD
-# ... (이하 동일)
-
-
-=======
 
 
 def _norm_patterns(patts: Iterable[str]) -> Tuple[str, ...]:
-    """fnmatch에 맞도록 경로 구분자를 '/'로 통일."""
+    """fnmatch용 경로 구분자를 '/'로 통일."""
     out: List[str] = []
     for p in patts:
         s = str(p).replace("\\", "/").strip()
@@ -138,12 +90,13 @@
 
 
 def _depth_of(rel: Path) -> int:
-    """root 기준 상대경로의 디렉터리 깊이(루트=0)."""
-    return max(len(rel.parts) - 1, 0)
+    """경로 깊이(루트=0)."""
+    parts = rel.as_posix().split("/")
+    return max(len([p for p in parts if p]) - 1, 0)
 
 
 def _match_any(rel_posix: str, patterns: Sequence[str]) -> bool:
-    """상대 경로(문자열)가 제외 패턴과 매칭되는지."""
+    """exclude 패턴 일치 여부."""
     s_file = rel_posix
     s_dir = rel_posix.rstrip("/") + "/"
     for pat in patterns:
@@ -153,16 +106,16 @@
 
 
 def _iter_files(root: Path, excludes: Sequence[str]) -> Iterator[FileInfo]:
-    """exclude 패턴을 적용해 파일을 순회하며 FileInfo를 생성."""
+    """exclude 패턴을 적용해 파일을 순회하며 FileInfo 생성."""
     root = root.resolve()
     exc = _norm_patterns(excludes)
     for dirpath, dirnames, filenames in os.walk(root):
+        rel_dir = Path(dirpath).resolve().relative_to(root)
         # 디렉터리 프루닝
-        rel_dir = Path(dirpath).resolve().relative_to(root)
         pruned: List[str] = []
         for d in list(dirnames):
-            d_rel = (rel_dir / d).as_posix()
-            if _match_any(d_rel, exc):
+            rel = (rel_dir / d).as_posix()
+            if _match_any(rel, exc):
                 pruned.append(d)
         if pruned:
             dirnames[:] = [d for d in dirnames if d not in pruned]
@@ -180,303 +133,250 @@
                 continue
 
 
-def _sort_key(fi: FileInfo, how: str):
-    """정렬 키 생성."""
-    name_key = str(fi.path).lower()
+def _sort_key(fi: FileInfo, how: str) -> Tuple[Any, ...]:
+    how = how.lower()
+    name_key = fi.path.as_posix().lower()
     if how == "size":
         return (-fi.size, name_key)
     if how == "mtime":
         return (-fi.mtime, name_key)
     return (name_key,)
-# ======================= [04] loaders & walkers — END ==========================
-
->>>>>>> f328b307
-
-# ======================= [05] builders (inventory/tree) — START ================
-def build_inventory(files: Sequence[FileInfo], cfg: ScanConfig) -> Dict[str, object]:
+
+
+# ======================= [04] builders (inventory/tree) ======================
+def build_inventory(files: Sequence[FileInfo], cfg: ScanConfig) -> Dict[str, Any]:
     now = dt.datetime.now().isoformat(timespec="seconds")
+
     counts_by_ext: Dict[str, int] = {}
     for fi in files:
-        ext = fi.ext or "<noext>"
+        ext = fi.path.suffix.lower() or "<noext>"
         counts_by_ext[ext] = counts_by_ext.get(ext, 0) + 1
 
-    # top sizes
-    top_sizes = sorted(files, key=lambda x: (-x.size, str(x.path)))[: cfg.topn_sizes]
-    top_sizes_out = [
-        {
-            "path": str(fi.path.relative_to(cfg.root)),
-            "size": fi.size,
-            "kb": round(fi.size / 1024, 1),
-        }
-        for fi in top_sizes
+    # Top-N sizes
+    topn = sorted(files, key=lambda x: (-x.size, x.path.as_posix()))[: cfg.topn_sizes]
+    topn_payload = [
+        {"path": str(fi.path.relative_to(cfg.root)), "size": fi.size} for fi in topn
     ]
 
-    # stale docs (md older than threshold)
+    # Stale docs(.md)
     stale_cut = dt.datetime.now() - dt.timedelta(days=cfg.stale_days)
     stale_docs: List[Dict[str, str]] = []
     if "stale" in cfg.reports:
         for fi in files:
-            if fi.ext == ".md" and fi.mtime_dt < stale_cut:
+            if fi.path.suffix.lower() == ".md" and fi.mtime_dt < stale_cut:
                 stale_docs.append(
                     {
                         "path": str(fi.path.relative_to(cfg.root)),
-                        "last_modified": fi.mtime_dt.isoformat(timespec="seconds"),
+                        "mtime": fi.mtime_dt.isoformat(timespec="seconds"),
                     }
                 )
-
-    # orphans: markdown outside doc roots
+        stale_docs.sort(key=lambda d: d["path"].lower())
+
+    # Orphans: docs/src 바깥
     orphans: List[str] = []
     if "orphans" in cfg.reports:
         for fi in files:
-            if fi.ext == ".md":
-                rel = fi.path.relative_to(cfg.root)
-                s = str(rel).replace("\\", "/")
-                if not s.startswith(DOC_ROOTS[0]) and not s.startswith(DOC_ROOTS[1]):
-                    orphans.append(s)
-
-    inv: Dict[str, object] = {
-        "generated_at": now,
+            s = str(fi.path.relative_to(cfg.root)).replace("\\", "/")
+            if not s.startswith(DOC_ROOTS[0]) and not s.startswith(DOC_ROOTS[1]):
+                orphans.append(s)
+        orphans.sort(key=str.lower)
+
+    return {
+        "generated": now,
         "root": str(cfg.root),
-        "total_files": len(files),
-        "total_dirs": _count_dirs(files, cfg.root),
+        "rules": {
+            "depth": cfg.max_depth,
+            "sort": cfg.sort,
+            "stale_days": cfg.stale_days,
+            "topn_sizes": cfg.topn_sizes,
+            "excludes": list(cfg.exclude),
+        },
         "counts_by_ext": counts_by_ext,
-        "top_sizes": top_sizes_out,
+        "topn_sizes": topn_payload if "sizes" in cfg.reports else [],
         "stale_docs": stale_docs,
         "orphans": orphans,
-        "config": {
-            "max_depth": cfg.max_depth,
-            "excludes": list(cfg.excludes),
-            "sort": cfg.sort,
-            "reports": list(cfg.reports),
-            "stale_days": cfg.stale_days,
-            "topn_sizes": cfg.topn_sizes,
-        },
+        "total_files": len(files),
+        "total_bytes": int(sum(fi.size for fi in files)),
     }
 
-    # diff with snapshot
-    if cfg.snapshot and cfg.snapshot.exists():
-        try:
-            with cfg.snapshot.open("r", encoding="utf-8") as f:
-                snap = json.load(f)
-            inv["diff"] = _diff_inventory_paths(snap, files, cfg.root)
-        except Exception:
-            inv["diff"] = {"error": "snapshot_load_failed"}
-
-    return inv
-
-
-def _count_dirs(files: Sequence[FileInfo], root: Path) -> int:
-    dirs = set()
+
+def build_tree(files: Sequence[FileInfo], cfg: ScanConfig) -> str:
+    """간단한 마크다운 트리 생성."""
+    by_dir: Dict[str, List[Path]] = {}
     for fi in files:
-        try:
-            rel = fi.path.relative_to(root)
-        except Exception:
-            rel = fi.path
-        parent = rel.parent
-        while True:
-            dirs.add(str(parent))
-            if str(parent) in (".", ""):
-                break
-            parent = parent.parent
-    return len([d for d in dirs if d not in (".", "")])
-
-
-def _diff_inventory_paths(snap: Dict, files: Sequence[FileInfo], root: Path) -> Dict:
-    prev = set()
-    try:
-        prev_top = snap.get("paths", None)
-        if isinstance(prev_top, list):
-            prev = set(prev_top)
-    except Exception:
-        prev = set()
-
-    cur = set(str(fi.path.relative_to(root)) for fi in files)
-    added = sorted(list(cur - prev))
-    removed = sorted(list(prev - cur))
-    return {"added": added, "removed": removed, "paths": sorted(list(cur))}
-
-
-_SEEN_KEYS: set = set()
-
-
-def build_tree_md(files: Sequence[FileInfo], cfg: ScanConfig) -> str:
-    """Create a simple tree (markdown) up to max_depth, pruned by excludes."""
-    rel_files = [fi.path.relative_to(cfg.root) for fi in files]
-    max_depth = cfg.max_depth
-    items = sorted(rel_files, key=lambda p: str(p).lower())
+        rel = fi.path.relative_to(cfg.root)
+        if _depth_of(rel) > cfg.max_depth:
+            continue
+        key = str(rel.parent).replace("\\", "/")
+        by_dir.setdefault(key, []).append(rel)
+
+    # 정렬
+    for k in list(by_dir.keys()):
+        if cfg.sort == "size":
+            by_dir[k].sort(
+                key=lambda r: (-next(f.size for f in files if f.path.relative_to(cfg.root) == r), r.as_posix().lower())  # noqa: E501
+            )
+        elif cfg.sort == "mtime":
+            by_dir[k].sort(
+                key=lambda r: (-next(f.mtime for f in files if f.path.relative_to(cfg.root) == r), r.as_posix().lower())  # noqa: E501
+            )
+        else:
+            by_dir[k].sort(key=lambda r: r.as_posix().lower())
 
     lines: List[str] = []
-    lines.append("# Repository Tree (generated)")
+    lines.append("# Project Tree")
     lines.append("")
     lines.append(f"- root: `{cfg.root}`")
-    lines.append(f"- generated: {dt.datetime.now().isoformat(timespec='seconds')}")
+    lines.append(
+        f"- generated: {dt.datetime.now().isoformat(timespec='seconds')}"
+    )
     lines.append(
         f"- rules: depth={cfg.max_depth}, sort={cfg.sort}, "
-        f"excludes={', '.join(cfg.excludes)}"
+        f"stale_days={cfg.stale_days}, excludes={len(cfg.exclude)}"
     )
     lines.append("")
-    lines.append("```text")
-    for rel in items:
-        if _depth_of(rel) > max_depth:
-            continue
-        parts = rel.parts
-        # print parent directories and file
-        for i, part in enumerate(parts[:-1]):
-            indent = "  " * i
-            key = f"D|{i}|{Path(*parts[: i + 1])}"
-            if key not in _SEEN_KEYS:
-                _SEEN_KEYS.add(key)
-                lines.append(f"{indent}📁 {part}")
-        indent = "  " * (len(parts) - 1)
-        lines.append(f"{indent}📄 {parts[-1]}")
-    lines.append("```")
-    lines.append("")
-    return "\n".join(lines)
-# ======================= [05] builders (inventory/tree) — END ==================
-
-
-# ======================= [06] argument parsing — START ==========================
-def parse_args(argv: Optional[Sequence[str]] = None) -> ScanConfig:
-    p = argparse.ArgumentParser(
-        prog="gen_tree",
-        description=(
-            "Generate repository tree (md) and inventory (json) with excludes "
-            "and basic reports."
-        ),
-    )
-    p.add_argument("--root", default=".", help="scan root directory (default: .)")
-    p.add_argument(
-        "--out-tree",
-        default="docs/_gpt/TREE.md",
-        help="output markdown tree path (default: docs/_gpt/TREE.md)",
-    )
-    p.add_argument(
-        "--out-inv",
-        default="docs/_gpt/INVENTORY.json",
-        help="output inventory json path (default: docs/_gpt/INVENTORY.json)",
-    )
+    for d in sorted(by_dir.keys()):
+        if d == ".":
+            title = "/"
+        else:
+            title = f"/{d}"
+        lines.append(f"## `{title}`")
+        for r in by_dir[d]:
+            lines.append(f"- `{r.as_posix()}`")
+        lines.append("")
+    return "\n".join(lines).rstrip() + "\n"
+
+
+# ======================= [05] argparse & I/O =================================
+def parse_args(argv: Optional[Sequence[str]] = None) -> argparse.Namespace:
+    p = argparse.ArgumentParser(prog="gen_tree")
+    p.add_argument("--root", default=".", help="scan root directory")
+    p.add_argument("--out-tree", default="docs/_gpt/TREE.md", help="tree md path")
+    p.add_argument("--out-inv", default="docs/_gpt/INVENTORY.json", help="inv json path")
     p.add_argument(
         "--max-depth",
         type=int,
         default=DEFAULT_MAX_DEPTH,
-        help=f"max directory depth (default: {DEFAULT_MAX_DEPTH})",
+        help=f"max depth (default {DEFAULT_MAX_DEPTH})",
     )
     p.add_argument(
         "--exclude",
         action="append",
         default=[],
-        help="exclude patterns (can repeat). Example: --exclude node_modules",
+        help="glob exclude, repeatable (e.g., 'docs/_gpt/**')",
     )
     p.add_argument(
         "--sort",
         choices=("name", "size", "mtime"),
         default="name",
-        help="sorting for internal lists (default: name)",
+        help="sort order",
     )
     p.add_argument(
         "--reports",
         default=",".join(DEFAULT_REPORTS),
-        help="comma-joined: stale,sizes,orphans "
-        "(default: stale,sizes,orphans)",
+        help="comma list: stale,sizes,orphans",
     )
     p.add_argument(
         "--stale-days",
         type=int,
         default=DEFAULT_STALE_DAYS,
-        help=f"stale threshold in days for .md "
-        f"(default: {DEFAULT_STALE_DAYS})",
+        help=f"stale md threshold (default {DEFAULT_STALE_DAYS})",
     )
     p.add_argument(
         "--topn-sizes",
         type=int,
         default=DEFAULT_TOPN_SIZES,
-        help=f"Top-N largest files to report "
-        f"(default: {DEFAULT_TOPN_SIZES})",
+        help=f"Top-N sizes (default {DEFAULT_TOPN_SIZES})",
     )
     p.add_argument(
         "--snapshot",
-        default="",
-        help="previous inventory json path to diff (optional)",
+        default=None,
+        help="optional dir to save a copy of outputs (e.g., docs/_gpt/snapshots/yyyymmdd)",
     )
     p.add_argument(
         "--config",
-        default="scripts/gen_tree.toml",
-        help="optional TOML config path (default: scripts/gen_tree.toml)",
-    )
-
-    a = p.parse_args(argv)
-
-    # Load overrides from TOML (optional)
-    cfg_toml = _load_toml(Path(a.config))
+        default="pyproject.toml",
+        help="optional TOML to override defaults",
+    )
+    # 호환 파라미터: --out-dir (TREE/INV 를 그 안에 저장)
+    p.add_argument(
+        "--out-dir",
+        default=None,
+        help="compat: write TREE.md and INVENTORY.json under this directory",
+    )
+    return p.parse_args(argv)
+
+
+def _ensure_parent(path: Path) -> None:
+    path.parent.mkdir(parents=True, exist_ok=True)
+
+
+def _dump_text(path: Path, text: str) -> None:
+    _ensure_parent(path)
+    path.write_text(text, encoding="utf-8")
+
+
+def _dump_json(path: Path, obj: Any) -> None:
+    _ensure_parent(path)
+    path.write_text(json.dumps(obj, ensure_ascii=False, indent=2) + "\n", encoding="utf-8")
+
+
+# ======================= [06] main ===========================================
+def main(argv: Optional[Sequence[str]] = None) -> int:
+    a = parse_args(argv)
+
+    # TOML 로 오버라이드(있으면)
+    tool_cfg: Dict[str, Any] = {}
+    try:
+        cfg_toml = _load_toml(Path(a.config))
+        tool_cfg = cfg_toml.get("tool", {}).get("gen_tree", {})
+    except Exception:
+        tool_cfg = {}
+
+    # excludes 구성
     excludes = list(DEFAULT_EXCLUDES)
-    if a.exclude:
-        excludes.extend(a.exclude)
-    if cfg_toml:
-        root_cfg = cfg_toml.get("root", {}) if isinstance(cfg_toml, dict) else {}
-        ex = root_cfg.get("exclude", [])
-        if isinstance(ex, list):
-            excludes.extend([str(x) for x in ex])
-        a.max_depth = int(root_cfg.get("max_depth", a.max_depth))
-
-        rep_cfg = cfg_toml.get("reports", {}) if isinstance(cfg_toml, dict) else {}
-        reports = rep_cfg.get("enable", [])
-        if isinstance(reports, list) and reports:
-            a.reports = ",".join([str(x) for x in reports])
-        a.stale_days = int(rep_cfg.get("stale_days", a.stale_days))
-        a.topn_sizes = int(rep_cfg.get("topn_sizes", a.topn_sizes))
-
-    reports_tuple = tuple(
-        s.strip().lower() for s in str(a.reports).split(",") if s.strip()
-    )
-
-    sc = ScanConfig(
-        root=Path(a.root),
-        excludes=_norm_patterns(excludes),
-        max_depth=int(a.max_depth),
-        sort=str(a.sort),
-        reports=reports_tuple,
-        stale_days=int(a.stale_days),
-        topn_sizes=int(a.topn_sizes),
-        out_tree=Path(a.out_tree),
-        out_inv=Path(a.out_inv),
-        snapshot=Path(a.snapshot) if a.snapshot else None,
-    )
-    return sc
-# ======================= [06] argument parsing — END ============================
-
-
-# ======================= [07] main — START =====================================
-def main(argv: Optional[Sequence[str]] = None) -> int:
-    cfg = parse_args(argv)
-    cfg.root = cfg.root.resolve()
-
-    files = list(_iter_files(cfg.root, cfg.excludes))
-    files_sorted = sorted(files, key=lambda x: _sort_key(x, cfg.sort))
-
-    cfg.out_tree.parent.mkdir(parents=True, exist_ok=True)
-    cfg.out_inv.parent.mkdir(parents=True, exist_ok=True)
-
-    inv = build_inventory(files_sorted, cfg)
-    # save paths for future diffs
-    try:
-        inv["paths"] = [str(fi.path.relative_to(cfg.root)) for fi in files_sorted]
-    except Exception:
-        pass
-    with cfg.out_inv.open("w", encoding="utf-8") as f:
-        json.dump(inv, f, ensure_ascii=False, indent=2)
-
-    global _SEEN_KEYS
-    _SEEN_KEYS = set()
-    tree_md = build_tree_md(files_sorted, cfg)
-    with cfg.out_tree.open("w", encoding="utf-8") as f:
-        f.write(tree_md)
-
-    print(f"[gen_tree] root={cfg.root}")
-    print(f"[gen_tree] wrote: {cfg.out_tree}")
-    print(f"[gen_tree] wrote: {cfg.out_inv}")
+    excludes.extend(a.exclude or [])
+    excludes.extend(tool_cfg.get("exclude", []))
+    excludes = list(dict.fromkeys(excludes))  # uniq, 순서유지
+
+    # out 경로 계산
+    out_tree = Path(a.out_tree)
+    out_inv = Path(a.out_inv)
+    if a.out_dir:
+        base = Path(a.out_dir)
+        out_tree = base / "TREE.md"
+        out_inv = base / "INVENTORY.json"
+
+    cfg = ScanConfig(
+        root=Path(a.root).resolve(),
+        max_depth=int(tool_cfg.get("max_depth", a.max_depth)),
+        exclude=tuple(_norm_patterns(excludes)),
+        sort=str(tool_cfg.get("sort", a.sort)),
+        reports=tuple(str(tool_cfg.get("reports", a.reports)).split(",")),
+        stale_days=int(tool_cfg.get("stale_days", a.stale_days)),
+        topn_sizes=int(tool_cfg.get("topn_sizes", a.topn_sizes)),
+        out_tree=out_tree,
+        out_inv=out_inv,
+    )
+
+    files = list(_iter_files(cfg.root, cfg.exclude))
+    files.sort(key=lambda fi: _sort_key(fi, cfg.sort))
+
+    inv = build_inventory(files, cfg)
+    tree_md = build_tree(files, cfg)
+
+    _dump_json(cfg.out_inv, inv)
+    _dump_text(cfg.out_tree, tree_md)
+
+    # snapshot 옵션
+    if a.snapshot:
+        snap_dir = Path(a.snapshot)
+        _dump_json(snap_dir / cfg.out_inv.name, inv)
+        _dump_text(snap_dir / cfg.out_tree.name, tree_md)
+
+    print(f"Wrote: {cfg.out_tree} / {cfg.out_inv}")
     return 0
 
 
-if __name__ == "__main__":
-    raise SystemExit(main())
-# ======================= [07] main — END =======================================+if __name__ == "__main__":  # pragma: no cover
+    raise SystemExit(main())